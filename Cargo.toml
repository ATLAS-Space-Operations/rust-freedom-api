[package]
name = "freedom-api"
version = "2.0.0-rc1"
edition = "2021"
authors = ["Caleb Leinz <caleb.leinz@atlasspace.com>"]
description = "Freedom API for Rustaceans"
license = "MIT"
readme = "README.md"
repository = "https://github.com/ATLAS-Space-Operations/rust-freedom-api"
# Support for Async fn in traits
rust-version = "1.76"

[dependencies]
async-stream = { version = "0.3.5" }
bytes = { version = "1.7.1" }
futures-core = { version = "0.3.30" }
reqwest = { version = "0.12.4", features = ["json"]}
serde = { version = "1.0.195", features = ["derive"] }
serde_json = { version = "1.0.111" }
<<<<<<< HEAD
thiserror = { version = "2.0.6" }
=======
thiserror = { version = "2.0.11" }
>>>>>>> 3e4de160
time = { version = "0.3.36", features = ["macros", "parsing", "formatting"] }
tracing = { version = "0.1.40" }
url = { version = "2.5.0" }

# Optional dependencies
moka = { version = "0.12.3", features = ["future"], optional = true }

# ATLAS internal dependencies
freedom-config = { version = "1.0.0", features = ["serde"] }
freedom-models = { version = "2.0.0-rc1", features = ["serde"] }

[dev-dependencies]
futures = { version = "0.3.30" }
httpmock = { version = "0.7.0" }
tokio = { version = "1.28.2", features = ["full"] }
tokio-test = { version = "0.4.4"}
tracing-test = { version = "0.2.4" }

[features]
caching = ["dep:moka", "serde/rc"]

[[example]]
name = "fetch_token"<|MERGE_RESOLUTION|>--- conflicted
+++ resolved
@@ -17,11 +17,7 @@
 reqwest = { version = "0.12.4", features = ["json"]}
 serde = { version = "1.0.195", features = ["derive"] }
 serde_json = { version = "1.0.111" }
-<<<<<<< HEAD
-thiserror = { version = "2.0.6" }
-=======
 thiserror = { version = "2.0.11" }
->>>>>>> 3e4de160
 time = { version = "0.3.36", features = ["macros", "parsing", "formatting"] }
 tracing = { version = "0.1.40" }
 url = { version = "2.5.0" }
